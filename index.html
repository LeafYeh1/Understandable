--- conflicted
+++ resolved
@@ -68,29 +68,6 @@
     <button onclick="uploadFile()">上傳並辨識</button>
     <p id="result">預測結果將顯示在這裡</p>
 
-    <!-- 兩個可放東西的框 -->
-    <div class="box-container">
-<<<<<<< HEAD
-        <div class="box" id="box1">
-            <h4>整體情緒圓餅圖</h4>
-            <canvas id="pieChart" width="280" height="180"></canvas>
-        </div>
-        <div class="box" id="box2">
-            <h4>時間序列折線圖</h4>
-            <canvas id="lineChart" width="280" height="180"></canvas>
-        </div>
-=======
-        <div class="box" id="box1">整體情緒表現</div>
-        <div class="box" id="box2">單位時間情緒強度</div>
->>>>>>> a9d1be51
-    </div>
-
-    <!-- 第三個框，放在下面 -->
-    <div class="bottom-box" id="box3">文字建議</div>
-
-    <!-- 最下面的按鈕 -->
-    <button id="finalButton" onclick="alert('你點擊了最下面的按鈕')">輸出</button>
-
     <script>
         let pieChartInstance = null;
         let lineChartInstance = null;
@@ -119,48 +96,6 @@
                 const result = await response.json();
                 resultElement.textContent = `情緒預測結果：${result.emotion}`;
                 resultElement.style.color = 'blue'; 
-
-                // 顯示結果到框中
-<<<<<<< HEAD
-                // 顯示餅圖
-                const pieData = {
-                    labels: Object.keys(result.pie_chart),
-                    datasets: [{
-                        label: '情緒分布',
-                        data: Object.values(result.pie_chart),
-                        backgroundColor: [
-                            '#FF6384', '#36A2EB', '#FFCE56', '#4BC0C0', '#9966FF', '#FF9F40'
-                        ]
-                    }]
-                };
-
-                new Chart(document.getElementById('pieChart'), {
-                    type: 'pie',
-                    data: pieData
-                });
-
-                // 顯示折線圖
-                const lineData = {
-                    labels: result.line_chart.map((_, i) => `第${i + 1}段`),
-                    datasets: [{
-                        label: '情緒走勢',
-                        data: result.line_chart.map(label => result.pie_chart[label]),
-                        fill: false,
-                        borderColor: 'blue',
-                        tension: 0.2
-                    }]
-                };
-
-                new Chart(document.getElementById('lineChart'), {
-                    type: 'line',
-                    data: lineData
-                });
-
-=======
-                document.getElementById('box1').textContent = `預測結果：${result.emotion}`;
-                document.getElementById('box2').textContent = `完整回傳：${JSON.stringify(result, null, 2)}`;
->>>>>>> a9d1be51
-                document.getElementById('box3').textContent = `可以在這裡顯示更多細節、圖表或分析`;
             } catch (err) {
                 console.error('上傳錯誤', err);
                 resultElement.textContent = '發生錯誤，請再試一次';
